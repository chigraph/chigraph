--- conflicted
+++ resolved
@@ -21,50 +21,6 @@
 	std::unique_ptr<GraphFunction> func;
 	
 	auto jsondata = R"ENDJSON(
-<<<<<<< HEAD
-		{
-				  "module": {
-						      "name": "main",
-							      "dependencies": [
-								        "io"
-										    ]
-											  },
-											    "graphs": [
-												    {
-															      "type": "function", 
-																        "name": "main",
-																		      "nodes": [
-																			          {
-																							            "type": "lang:entry",
-																										          "location": [0.0, 0.0],
-																												            "data": {
-																																	            "input": "lang:i32"
-																																				          }
-																																						          },
-																																								          {
-																																												            "type": "lang:exit",
-																																															          "location": [10, 0],
-																																																	            "data": {
-																																																						            "output": "lang:i32"
-																																																									          }
-																																																											          }
-																																																													        ],
-																																																															      "connections": [
-																																																																          {
-																																																																				            "type": "exec",
-																																																																							          "input": [0,0],
-																																																																									            "output": [1,0]
-																																																																												        },
-																																																																														        {
-																																																																																		          "type": "data",
-																																																																																				            "input": [0,0],
-																																																																																							          "output": [1,0]
-																																																																																									          }
-																																																																																											        ]
-																																																																																													    }
-																																																																																														  ]
-		}
-=======
         {
            "module":{
               "name":"main",
@@ -125,7 +81,6 @@
               }
            ]
         }
->>>>>>> 77f12bff
 	)ENDJSON"_json;
 
 	Result r = GraphFunction::fromJSON(c, jsondata["graphs"][0], &func);
